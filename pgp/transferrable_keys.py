--- conflicted
+++ resolved
@@ -381,12 +381,7 @@
                                        long(self.exponent_e)
                                        ))
         else:
-<<<<<<< HEAD
-            raise exceptions.UnsupportedPublicKeyAlgorithm(
-                self.public_key_algorithm)
-=======
             raise exceptions.UnsupportedPublicKeyAlgorithm(self.public_key_algorithm)
->>>>>>> e73df06a
 
         return key_obj
 
@@ -508,12 +503,7 @@
                                        long(self.multiplicative_inverse_u)
                                        ))
         else:
-<<<<<<< HEAD
-            raise exceptions.UnsupportedPublicKeyAlgorithm(
-                self.public_key_algorithm)
-=======
-            raise UnsupportedPublicKeyAlgorithm(self.public_key_algorithm)
->>>>>>> e73df06a
+            raise UnsupportedPublicKeyAlgorithm(algorithm_type)
 
         return key_obj
 
