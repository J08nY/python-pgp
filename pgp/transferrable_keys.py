--- conflicted
+++ resolved
@@ -276,7 +276,6 @@
         return '<{0} 0x{1}>'.format(self.__class__.__name__,
                                     self.key_id)
 
-<<<<<<< HEAD
     def _get_expiration_time(self):
         if self.version in (2, 3):
             return self._expiration_time
@@ -288,67 +287,6 @@
             self._expiration_time = value
         elif self.version >= 4:
             super(BasePublicKey, self).expiration_time = value
-=======
-    def is_revoked(self):
-        for signature in self.signatures:
-            if not signature.is_self_signature():
-                continue
-            if signature.signature_type != self._revocation_sig_type:
-                continue
-            return True
-
-        return False
-
-    def is_expired(self):
-        return self.expiration_time < datetime.datetime.now()
-
-    def _get_expiration_time(self):
-        expires = None
-        if self.version < 4:
-            expires = self._expiration_time
-        else:
-            last_signature_created = None
-            for signature in self.signatures:
-                if not signature.is_self_signature():
-                    continue
-                if signature.signature_type != self._self_sig_type:
-                    continue
-                if (signature.key_expiration_time is not None
-                    and (
-                        last_signature_created is None
-                        or last_signature_created < signature.creation_time
-                    )):
-
-                    expires = signature.key_expiration_time
-
-        return expires
-
-    def _set_expiration_time(self, expiration_time):
-        if self.version < 4:
-            self._expiration_time = expiration_time
-        else:
-            last_signature_created = None
-            most_recent_selfsig = None
-            for signature in self.signatures:
-                if not signature.is_self_signature():
-                    continue
-                if signature.signature_type != self._self_sig_type:
-                    continue
-                if (signature.key_expiration_time is not None
-                    and (
-                        last_signature_created is None
-                        or last_signature_created < signature.creation_time
-                    )):
-                    most_recent_selfsig = signature
-
-            if most_recent_selfsig is not None:
-                most_recent_selfsig.key_expiration_time = \
-                    expiration_time
-            elif expiration_time:
-                raise ValueError(
-                        "Cannot set expiration time on V4 key with no "
-                        "self-signature.")
->>>>>>> 90e97190
 
     expiration_time = property(_get_expiration_time, _set_expiration_time)
 
@@ -459,58 +397,6 @@
 
         return True
 
-<<<<<<< HEAD
-=======
-    @staticmethod
-    def __selfsig_attribute(name, default=None):
-        def getter(self):
-            result = default
-            if self.version >= 4:
-                last_signature_created = 0
-                most_recent_selfsig = None
-                for signature in self.signatures:
-                    if not signature.is_self_signature():
-                        continue
-                    if signature.signature_type != self._self_sig_type:
-                        continue
-                    if last_signature_created < signature.creation_time:
-                        most_recent_selfsig = signature
-
-                result = getattr(most_recent_selfsig, name, default)
-
-            return result
-
-        return property(getter)
-
-    __selfsig_attribute = __selfsig_attribute.__func__
-
-    preferred_compression_algorithms = \
-        __selfsig_attribute('preferred_compression_algorithms', [])
-    preferred_hash_algorithms = \
-        __selfsig_attribute('preferred_hash_algorithms', [])
-    preferred_symmetric_algorithms = \
-        __selfsig_attribute('preferred_symmetric_algorithms', [])
-    revocation_keys = \
-        __selfsig_attribute('revocation_keys', [])
-    key_server_should_not_modify = \
-        __selfsig_attribute('key_server_should_not_modify', False)
-    preferred_key_server = __selfsig_attribute('preferred_key_server')
-    primary_user_id = __selfsig_attribute('primary_user_id')
-    policy_uri = __selfsig_attribute('policy_uri')
-    may_certify_others = __selfsig_attribute('may_certify_others', True)
-    may_sign_data = __selfsig_attribute('may_sign_data', True)
-    may_encrypt_comms = __selfsig_attribute('may_encrypt_comms', True)
-    may_encrypt_storage = __selfsig_attribute('may_encrypt_comms', True)
-    may_be_used_for_auth = __selfsig_attribute('may_encrypt_comms', True)
-    may_have_been_split = __selfsig_attribute('may_have_been_split', True)
-    may_have_multiple_owners = \
-        __selfsig_attribute('may_have_multiple_owners', True)
-    supports_modification_detection = \
-        __selfsig_attribute('may_have_multiple_owners', False)
-
-    del __selfsig_attribute
-
->>>>>>> 90e97190
 
 class BaseSecretKey(BasePublicKey):
 
