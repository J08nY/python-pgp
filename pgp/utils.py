--- conflicted
+++ resolved
@@ -453,13 +453,9 @@
                               signature_type, signature_version,
                               hash_algorithm_type, signature_creation_time,
                               pub_algorithm_type, public_key_packet=None,
-<<<<<<< HEAD
                               hashed_subpacket_data=None,
                               fake_hash_algorithm_type=None):
     hash_ = get_hash_instance(hash_algorithm_type)
-=======
-                              hashed_subpacket_data=None):
->>>>>>> 90e97190
 
     data_to_hash = bytearray()
     public_key_packet_data = None
@@ -469,36 +465,21 @@
     if signature_type in (constants.SIGNATURE_DIRECTLY_ON_A_KEY,
                           constants.KEY_REVOCATION_SIGNATURE):
         assert public_key_packet_data is not None
-<<<<<<< HEAD
-        hash_key(hash_, public_key_packet_data)
+        hash_key(data_to_hash, public_key_packet_data)
     elif signature_type in (constants.SUBKEY_BINDING_SIGNATURE,
                             constants.PRIMARY_KEY_BINDING_SIGNATURE,
                             constants.SUBKEY_REVOCATION_SIGNATURE):
         assert public_key_packet_data is not None
-        hash_key(hash_, public_key_packet_data)
-        hash_key(hash_, packet_data_for_hash)
-    elif signature_type == constants.THIRD_PARTY_CONFIRMATION_SIGNATURE:
-        hash_.update(b'\x88')
-        hash_.update(len(packet_data_for_hash))
-        hash_.update(packet_data_for_hash)
-    elif signature_type in (constants.SIGNATURE_OF_A_BINARY_DOCUMENT,
-                            constants.SIGNATURE_OF_A_CANONICAL_TEXT_DOCUMENT):
-        hash_.update(packet_data_for_hash)
-    elif signature_type == constants.STANDALONE_SIGNATURE:
-=======
-        hash_key(data_to_hash, public_key_packet_data)
-    elif signature_type in (0x18, 0x19, 0x28):
-        assert public_key_packet_data is not None
         hash_key(data_to_hash, public_key_packet_data)
         hash_key(data_to_hash, packet_data_for_hash)
-    elif signature_type == 0x50:
+    elif signature_type == constants.THIRD_PARTY_CONFIRMATION_SIGNATURE:
         data_to_hash.append(0x88)
         data_to_hash.append(len(packet_data_for_hash))
         data_to_hash.extend(packet_data_for_hash)
-    elif signature_type in (0x00, 0x01):
+    elif signature_type in (constants.SIGNATURE_OF_A_BINARY_DOCUMENT,
+                            constants.SIGNATURE_OF_A_CANONICAL_TEXT_DOCUMENT):
         data_to_hash.extend(packet_data_for_hash)
-    elif signature_type == 0x02:
->>>>>>> 90e97190
+    elif signature_type == constants.STANDALONE_SIGNATURE:
         pass
     elif signature_type in (constants.GENERIC_CERTIFICATION,
                             constants.CASUAL_CERTIFICATION,
@@ -528,13 +509,8 @@
     if signature_version < 4:
         data_to_hash.extend(int_to_4byte(signature_creation_time))
     else:
-<<<<<<< HEAD
-        hash_.update(bytearray([pub_algorithm_type]))
-        hash_.update(bytearray([fake_hash_algorithm_type or hash_algorithm_type]))
-=======
         data_to_hash.append(pub_algorithm_type)
-        data_to_hash.append(hash_algorithm_type)
->>>>>>> 90e97190
+        data_to_hash.append(fake_hash_algorithm or hash_algorithm_type)
         hashed_subpacket_length = len(hashed_subpacket_data)
         data_to_hash.extend(int_to_2byte(hashed_subpacket_length))
         data_to_hash.extend(hashed_subpacket_data)
